import React, {
  useState,
  useEffect,
  lazy,
  Suspense,
  useRef,
  useCallback,
  useMemo,
} from "react";
import PropTypes from "prop-types";
import BottomStickyEditPanel from "./BottomStickyEditPanel";
import { cloneConfigStripFiles } from '../utils/blockUtils';

// Lazy load components to avoid circular dependencies if any, and for consistency
const BasicMapBlockLazy = lazy(() => import("./MainPageBlocks/BasicMapBlock"));
const RichTextBlockLazy = lazy(() => import("./MainPageBlocks/RichTextBlock"));
const HeroBlockLazy = lazy(() => import("./MainPageBlocks/HeroBlock"));
const BeforeAfterBlockLazy = lazy(
  () => import("./MainPageBlocks/BeforeAfterBlock")
);
const EmployeesBlockLazy = lazy(
  () => import("./MainPageBlocks/EmployeesBlock")
);
const ButtonBlockLazy = lazy(() => import("./MainPageBlocks/ButtonBlock"));
const BookingBlockLazy = lazy(() => import("./MainPageBlocks/BookingBlock"));
const ServiceSliderBlockLazy = lazy(
  () => import("./MainPageBlocks/ServiceSliderBlock")
);
const TestimonialBlockLazy = lazy(
  () => import("./MainPageBlocks/TestimonialBlock")
);
const NavbarLazy = lazy(() => import("./Navbar")); // For Navbar preview

// Import actual components for tabsConfig access
import HeroBlock from "./MainPageBlocks/HeroBlock";
import RichTextBlock from "./MainPageBlocks/RichTextBlock";
import ButtonBlock from "./MainPageBlocks/ButtonBlock";
import BasicMapBlock from "./MainPageBlocks/BasicMapBlock";
import BookingBlock from "./MainPageBlocks/BookingBlock";
import ServiceSliderBlock, { 
  ServiceSliderImagesControls,
  ServiceSliderColorControls,
  ServiceSliderStylingControls,
  ServiceSliderFontsControls
} from "./MainPageBlocks/ServiceSliderBlock";

// Import BeforeAfter control components
import { 
  BeforeAfterImagesControls,
  BeforeAfterColorControls,
  BeforeAfterStylingControls,
  BeforeAfterFontsControls 
} from "./MainPageBlocks/BeforeAfterBlock";

import IconSelectorModal from "./common/IconSelectorModal";
import ThemeColorPicker from './common/ThemeColorPicker';
import PanelImagesController from './common/PanelImagesController';
import BlockEditControl from './common/BlockEditControl';

// Import Navbar for tabsConfig access
import Navbar from "./Navbar";

// Icons for edit buttons
const PencilIcon = (
  <svg
    xmlns="http://www.w3.org/2000/svg"
    fill="none"
    viewBox="0 0 24 24"
    strokeWidth="1.5"
    stroke="currentColor"
    className="w-4 h-4"
  >
    <path
      strokeLinecap="round"
      strokeLinejoin="round"
      d="M16.862 4.487l1.687-1.688a1.875 1.875 0 112.652 2.652L10.582 16.07a4.5 4.5 0 01-1.897 1.13L6 18l.8-2.685a4.5 4.5 0 011.13-1.897l8.932-8.931zm0 0L19.5 7.125M18 14v4.75A2.25 2.25 0 0115.75 21H5.25A2.25 2.25 0 013 18.75V8.25A2.25 2.25 0 015.25 6H10"
    />
  </svg>
);

const CheckIcon = (
  <svg
    xmlns="http://www.w3.org/2000/svg"
    fill="none"
    viewBox="0 0 24 24"
    strokeWidth="1.5"
    stroke="currentColor"
    className="w-4 h-4"
  >
    <path
      strokeLinecap="round"
      strokeLinejoin="round"
      d="M4.5 12.75l6 6 9-13.5"
    />
  </svg>
);

const UndoIcon = (
    <svg xmlns="http://www.w3.org/2000/svg" fill="none" viewBox="0 0 24 24" strokeWidth="1.5" stroke="currentColor" className="w-5 h-5">
      <path strokeLinecap="round" strokeLinejoin="round" d="M9 15L3 9m0 0l6-6M3 9h12a6 6 0 010 12h-3" />
    </svg>
);


// Mapping block names to components for dynamic rendering
const blockComponentMap = {
  HeroBlock: HeroBlockLazy,
  ButtonBlock: ButtonBlockLazy,
  RichTextBlock: RichTextBlockLazy,
  EmployeesBlock: EmployeesBlockLazy,
  BasicMapBlock: BasicMapBlockLazy,
  ServiceSliderBlock: ServiceSliderBlockLazy,
  TestimonialBlock: TestimonialBlockLazy,
  BeforeAfterBlock: BeforeAfterBlockLazy,
  BookingBlock: BookingBlockLazy,
};

/**
 * MainPageForm is a presentational component for editing the main page.
 * It displays the UI and passes changes upward via setFormData.
 */
const MainPageForm = ({
  formData,
  setFormData,
  navbarData: navbarDataProp,
  onNavbarChange,
  singleBlockMode = null,
  themeColors,
  sitePalette,
  initialFormData = null,
  forcedPreviewStates = {},
  onPreviewStateChange,
  deviceViewport = 'desktop',
}) => {
  const [internalFormData, setInternalFormData] = useState(formData);
  const [navbarConfig, setNavbarConfig] = useState(null);
  const [initialNavbarConfig, setInitialNavbarConfig] = useState(null);

  const [activeEditBlock, setActiveEditBlock] = useState(null); // 'navbar' or block key
  const [previewNavbarAsScrolled, setPreviewNavbarAsScrolled] = useState(false);
  const panelRef = useRef(null);
  const blockRefs = useRef({});
  const [isIconModalOpen, setIsIconModalOpen] = useState(false);
  const [iconModalTargetField, setIconModalTargetField] = useState(null);
  const [currentIconForModal, setCurrentIconForModal] = useState(null);
  
  const handleOpenIconModal = useCallback((fieldId, currentIcon, source = 'block', blockKeyForCardIcon = null, cardIndexForIcon = null) => {
    setIconModalTargetField({ id: fieldId, source, blockKey: blockKeyForCardIcon, cardIndex: cardIndexForIcon });
    setCurrentIconForModal(currentIcon);
    setIsIconModalOpen(true);
  }, [setIconModalTargetField, setCurrentIconForModal, setIsIconModalOpen]);

  // When a block's config changes, update our internal state, then bubble up to OneForm
  const handleBlockConfigChange = (blockKey, newConfig) => {
    // Extract the index from the simplified blockKey format: "block_0", "block_1", etc.
    const blockIndex = parseInt(blockKey.split('_').pop());
    
    setInternalFormData((prevData) => {
      const newBlocks = [...(prevData.mainPageBlocks || [])];
      if (newBlocks[blockIndex]) {
        // If the block is a HeroBlock, we need to pass the icon change handler
        if (newBlocks[blockIndex].blockName === "HeroBlock") {
          newConfig.onOpenIconModal = (fieldType) => handleOpenIconModal(fieldType, { pack: newConfig[fieldType]?.iconPack, name: newConfig[fieldType]?.icon }, 'hero');
        }
        newBlocks[blockIndex] = { ...newBlocks[blockIndex], config: newConfig };
      }

      const updatedData = { ...prevData, mainPageBlocks: newBlocks };
      setFormData(updatedData); // Bubble up
      return updatedData;
    });
  };

  const handleIconSelection = useCallback((pack, iconName) => {
    if (iconModalTargetField) {
      const { id, source, blockKey, cardIndex } = iconModalTargetField;
  
      if (source === 'hero') {
        const heroBlock = internalFormData.mainPageBlocks.find(b => b.blockName === 'HeroBlock');
        if (heroBlock) {
          const newConfig = { ...heroBlock.config };
          const serviceType = id; // 'residential' or 'commercial'
          newConfig[serviceType] = { ...newConfig[serviceType], icon: iconName, iconPack: pack };
          handleBlockConfigChange(heroBlock.uniqueKey, newConfig);
        }
      } else if (source === 'block' && blockKey && cardIndex !== null && id.startsWith('card-')) {
        // Find the block in the form data
        const currentBlock = internalFormData.mainPageBlocks.find(b => b.uniqueKey === blockKey);
        if (!currentBlock) return;
  
        // Create a new config object to avoid direct mutation
        let newConfig = { ...currentBlock.config };
        
        // Update the icon for the specific card
        const newCards = (newConfig.cards || []).map((card, idx) => {
          if (idx === cardIndex) {
            return { ...card, icon: iconName, iconPack: pack };
          }
          return card;
        });
        newConfig.cards = newCards;
  
        // Propagate the change up
        handleBlockConfigChange(blockKey, newConfig);
      }
    }
    setIsIconModalOpen(false);
    setIconModalTargetField(null);
    setCurrentIconForModal(null);
  }, [iconModalTargetField, internalFormData, handleBlockConfigChange]);
  
  // Undo changes for a specific block
  const handleUndoBlock = (blockKey) => {
    // Extract the index from the simplified blockKey format: "block_0", "block_1", etc.
    const blockIndex = parseInt(blockKey.split('_').pop());
    const originalBlock = initialFormData?.mainPageBlocks?.[blockIndex];
    
    if (originalBlock) {
      handleBlockConfigChange(blockKey, originalBlock.config);
      // Close the edit panel on undo
      setActiveEditBlock(null);
    }
  };
  
  // Save changes (in this flow, "saving" means accepting the current state before closing the editor)
  const handleSaveBlock = (blockKey, newConfig) => {
    // The config is already up-to-date via handleBlockConfigChange.
    // This function can be used for any final actions before closing the editor.
    // For now, it just logs and closes the panel.
    console.log(`Block ${blockKey} saved with new config.`, newConfig);
    setActiveEditBlock(null);
  };
  
  // Load navbar configuration from nav.json or props
  useEffect(() => {
    const loadNavbarConfig = async () => {
      if (navbarDataProp) {
        setNavbarConfig(navbarDataProp);
        if (!initialNavbarConfig) {
          setInitialNavbarConfig(navbarDataProp);
        }
      } else {
        // Fallback to fetch if prop not provided (maintains standalone usability)
        try {
          const response = await fetch("/personal/old/jsons/nav.json");
          if (response.ok) {
            const data = await response.json();
            setNavbarConfig(data);
            if (!initialNavbarConfig) {
              setInitialNavbarConfig(data);
            }
          }
        } catch (error) {
          console.error("Failed to fetch navbar config:", error);
        }
      }
    };
    loadNavbarConfig();
  }, [navbarDataProp, initialNavbarConfig]);

  // Update navbar state and propagate changes up
  const handleNavbarConfigChange = useCallback((changedFields) => {
    setNavbarConfig(prevConfig => {
      const newConfig = { ...prevConfig, ...changedFields };
      if (onNavbarChange && typeof onNavbarChange === 'function') {
        onNavbarChange(newConfig);
      }
      return newConfig;
    });
  }, [onNavbarChange]);

  // When parent formData changes, update internal state
  useEffect(() => {
    setInternalFormData(formData);
  }, [formData]);

  // Function to toggle edit state for a block
  const handleToggleEditState = (blockIdentifier) => {
    console.log('[MainPageForm] handleToggleEditState called with:', blockIdentifier);
    console.log('[MainPageForm] Current activeEditBlock:', activeEditBlock);
    
    setActiveEditBlock((prev) => {
      console.log('[MainPageForm] setActiveEditBlock - prev:', prev, 'new:', blockIdentifier);
      
      if (prev === blockIdentifier) {
        // If clicking the same block's button, close the panel
        // Scroll DOWN when closing the panel
        setTimeout(() => {
          const panelHeight = panelRef.current ? panelRef.current.offsetHeight : 400; // fallback height
          const currentScrollY = window.scrollY;
          // Scroll down by adding the panel height to current position
          window.scrollTo({
            top: currentScrollY + panelHeight,
            behavior: 'smooth',
          });
        }, 100);
        
        console.log('[MainPageForm] Closing panel for same block - scrolling DOWN');
        return null;
      }

      // If switching to a new block, open panel for that block
      // and scroll to position it at 20% from top (usually scrolls UP)
      setTimeout(() => {
        const blockElement = blockRefs.current[blockIdentifier]?.current;
        if (blockElement) {
          const elementTop = blockElement.getBoundingClientRect().top + window.scrollY;
          const viewportHeight = window.innerHeight;
          const targetPosition = elementTop - (viewportHeight * 0.2); // 20% gap from top
          
          window.scrollTo({
            top: Math.max(0, targetPosition), // Ensure we don't scroll above the top
            behavior: 'smooth',
          });
        }
      }, 100);
      
      console.log('[MainPageForm] Opening panel for block:', blockIdentifier, '- scrolling to 20% from top');
      return blockIdentifier;
    });
  };

  // Memoized function to get the configuration for the active block panel
  const getActiveBlockDataForPanel = useMemo(() => {
    console.log('[MainPageForm] getActiveBlockDataForPanel called with activeEditBlock:', activeEditBlock);
    
    if (!activeEditBlock) return null;

    if (activeEditBlock === 'navbar') {
      // Return data needed for the Navbar's edit panel - use Navbar.tabsConfig like HeroBlock
      return {
        blockName: "Navbar",
        config: navbarConfig,
        onPanelChange: handleNavbarConfigChange,
        tabsConfig: Navbar.tabsConfig ? 
          Navbar.tabsConfig(navbarConfig, handleNavbarConfigChange, themeColors) :
          {
            general: (props) => <div>Navbar tabs not configured</div>,
          }
      };
    }

    // SIMPLIFIED: Use array index as the stable key instead of complex fallback system
    // This is simpler and more predictable than unique keys
    const blockIndex = parseInt(activeEditBlock.split('_').pop());
    const block = internalFormData.mainPageBlocks?.[blockIndex];

    console.log('[MainPageForm] Found block for activeEditBlock:', block);

    if (!block) return null;

    // Add onOpenIconModal to the HeroBlock config here
    let finalConfig = { ...block.config };
    if (block.blockName === "HeroBlock") {
        finalConfig.onOpenIconModal = (fieldType) => handleOpenIconModal(fieldType, { pack: finalConfig[fieldType]?.iconPack, name: finalConfig[fieldType]?.icon }, 'hero');
    } else if (block.blockName === "RichTextBlock") {
        finalConfig.onOpenIconModalForCard = (cardIndex) => {
            const card = finalConfig.cards[cardIndex];
            handleOpenIconModal(`card-${cardIndex}`, { pack: card.iconPack, name: card.icon }, 'block', activeEditBlock, cardIndex);
        };
    }

    // Use a mapping to get the correct tabs config for the block
    const blockTabsMap = {
      HeroBlock: HeroBlock.tabsConfig ? 
        HeroBlock.tabsConfig(finalConfig, (newConfig) => handleBlockConfigChange(activeEditBlock, newConfig), themeColors) :
        {
          general: (props) => <HeroGeneralControls {...props} />,
          colors: (props) => <HeroColorControls {...props} />,
          fonts: (props) => <HeroFontsControls {...props} />,
        },
      RichTextBlock: RichTextBlock.tabsConfig ? 
        RichTextBlock.tabsConfig(finalConfig, (newConfig) => handleBlockConfigChange(activeEditBlock, newConfig), themeColors) :
        {
          general: (props) => <RichTextGeneralControls {...props} />,
          colors: (props) => <RichTextColorControls {...props} />,
          fonts: (props) => <RichTextFontsControls {...props} />,
        },
      BasicMapBlock: BasicMapBlock.tabsConfig ? 
        BasicMapBlock.tabsConfig(finalConfig, (newConfig) => handleBlockConfigChange(activeEditBlock, newConfig), themeColors) :
        {
          general: (props) => <div>BasicMapBlock tabs not configured</div>,
        },
      BeforeAfterBlock: {
        images: (props) => <BeforeAfterImagesControls {...props} />,
        colors: (props) => <BeforeAfterColorControls {...props} />,
        styling: (props) => <BeforeAfterStylingControls {...props} />,
        fonts: (props) => <BeforeAfterFontsControls {...props} />,
      },
      ButtonBlock: ButtonBlock.tabsConfig ? 
        ButtonBlock.tabsConfig(finalConfig, (newConfig) => handleBlockConfigChange(activeEditBlock, newConfig), themeColors) :
        {
          images: (props) => <ButtonImagesControls {...props} />,
          styling: (props) => <ButtonStylingControls {...props} />,
          fonts: (props) => <ButtonFontsControls {...props} />,
        },
      BookingBlock: BookingBlock.tabsConfig ? 
        BookingBlock.tabsConfig(finalConfig, (newConfig) => handleBlockConfigChange(activeEditBlock, newConfig), themeColors) :
        {
          general: (props) => <div>BookingBlock tabs not configured</div>,
        },
       ServiceSliderBlock: ServiceSliderBlock.tabsConfig ? 
        ServiceSliderBlock.tabsConfig(finalConfig, (newConfig) => handleBlockConfigChange(activeEditBlock, newConfig), themeColors) :
        {
          images: (props) => <ServiceSliderImagesControls {...props} />,
          colors: (props) => <ServiceSliderColorControls {...props} />,
          styling: (props) => <ServiceSliderStylingControls {...props} />,
          fonts: (props) => <ServiceSliderFontsControls {...props} />,
        },
      EmployeesBlock: {
        general: (props) => <EmployeesGeneralControls {...props} />,
        images: (props) => <EmployeesImagesControls {...props} />,
        colors: (props) => <EmployeesColorControls {...props} />,
      },
      TestimonialBlock: {
        general: (props) => <TestimonialGeneralControls {...props} />,
        colors: (props) => <TestimonialColorControls {...props} />,
        styling: (props) => <TestimonialStylingControls {...props} />,
      },
      // ... other blocks
    };
    
    return {
      blockName: block.blockName,
      config: finalConfig,
      onPanelChange: (newConfig) => handleBlockConfigChange(activeEditBlock, newConfig),
      tabsConfig: blockTabsMap[block.blockName] || { general: (props) => <div>No controls defined.</div> },
    };
  }, [activeEditBlock, internalFormData, navbarConfig, handleNavbarConfigChange, handleBlockConfigChange, themeColors, previewNavbarAsScrolled]);

  const getLastSavedConfig = (blockKey) => {
    if (!initialFormData || !initialFormData.mainPageBlocks) return null;
    // Extract the index from the simplified blockKey format: "block_0", "block_1", etc.
    const blockIndex = parseInt(blockKey.split('_').pop());
    const block = initialFormData.mainPageBlocks[blockIndex];
    return block ? block.config : null;
  };
  
  if (singleBlockMode) {
    const singleBlock = (internalFormData.mainPageBlocks || []).find(
      (b) => b.blockName === singleBlockMode
    );
    if (!singleBlock) {
      return <div>Block '{singleBlockMode}' not found.</div>;
    }

    const ComponentToRender = blockComponentMap[singleBlock.blockName];

    // Get the correct prop name for the block's config
    const blockSpecificPropName =
      {
        HeroBlock: "heroconfig",
        RichTextBlock: "richTextData",
        ButtonBlock: "buttonconfig",
        BasicMapBlock: "mapData",
        BookingBlock: "bookingData",
        ServiceSliderBlock: "config",
        TestimonialBlock: "config",
        BeforeAfterBlock: "beforeAfterData",
        EmployeesBlock: "employeesData",
        AboutBlock: "aboutData",
        CombinedPageBlock: "config",
      }[singleBlock.blockName] || "config";

    return (
      <div className="p-4">
        <BottomStickyEditPanel
          isOpen={!!activeEditBlock}
          onClose={() => handleToggleEditState(singleBlock.uniqueKey)}
          activeBlockData={getActiveBlockDataForPanel}
          onUndo={() => handleUndoBlock(singleBlock.uniqueKey)}
          onConfirm={() => handleSaveBlock(singleBlock.uniqueKey, singleBlock.config)}
          forcedPreviewStates={forcedPreviewStates}
          onPreviewStateChange={onPreviewStateChange}
        />
        <div 
          ref={(el) => (blockRefs.current[singleBlock.uniqueKey] = { current: el })} 
          className={`relative transition-all duration-300 overflow-hidden ${
            activeEditBlock === singleBlock.uniqueKey 
              ? 'ring-4 ring-blue-500/50 shadow-2xl shadow-blue-500/25 animate-pulse-glow' 
              : ''
          }`}
        >
          <BlockEditControl
            isEditing={activeEditBlock === singleBlock.uniqueKey}
            onToggleEdit={() => handleToggleEditState(singleBlock.uniqueKey)}
            onUndo={() => handleUndoBlock(singleBlock.uniqueKey)}
            showUndo={activeEditBlock === singleBlock.uniqueKey}
            zIndex="z-50"
          />
          <ComponentToRender
            {...{
              [blockSpecificPropName]: singleBlock.config,
              readOnly: activeEditBlock !== singleBlock.uniqueKey,
              onConfigChange: (newConfig) => handleBlockConfigChange(singleBlock.uniqueKey, newConfig),
              themeColors,
              sitePalette,
              forcedPreviewState: forcedPreviewStates[singleBlock.blockName],
              forcedDeviceViewport: deviceViewport,
            }}
            onUndoBlock={() => handleUndoBlock(singleBlock.uniqueKey)}
            onSaveBlock={(newConfig) => handleSaveBlock(singleBlock.uniqueKey, newConfig)}
          />
        </div>
      </div>
    );
  }

  const currentInternalData = internalFormData || {};
  const currentNavbarData = currentInternalData.navbar || {};
  const currentMainPageBlocks = currentInternalData.mainPageBlocks || [];

  if (Object.keys(currentInternalData).length === 0 && !singleBlockMode) {
    return (
      <div className="p-4 text-center">Loading form data... (Main Form)</div>
    );
  }

  return (
    <div className={``}>
      {activeEditBlock && getActiveBlockDataForPanel && (
        <BottomStickyEditPanel
          ref={panelRef}
          isOpen={!!activeEditBlock}
          onClose={() => handleToggleEditState(activeEditBlock)}
          activeBlockData={getActiveBlockDataForPanel}
          forcedPreviewStates={forcedPreviewStates}
          onPreviewStateChange={onPreviewStateChange}
        />
      )}
      <div
        ref={(el) => (blockRefs.current['navbar'] = { current: el })}
        className={`relative bg-white border transition-all duration-300 overflow-hidden ${
          activeEditBlock === 'navbar' 
            ? 'ring-4 ring-blue-500/50 shadow-lg shadow-blue-500/25 animate-pulse-glow' 
            : ''
        }`}
      >
        <BlockEditControl
          isEditing={activeEditBlock === 'navbar'}
          onToggleEdit={() => handleToggleEditState('navbar')}
          onUndo={() => {
            const initial = cloneConfigStripFiles(initialNavbarConfig);
            setNavbarConfig(initial);
            if (onNavbarChange) onNavbarChange(initial);
          }}
          showUndo={activeEditBlock === 'navbar'}
          zIndex="z-[60]"
        />
        <div id="block-content-navbar" className="transition-all duration-300">
          <Suspense fallback={<div>Loading Navbar...</div>}>
            <NavbarLazy
              config={navbarConfig}
<<<<<<< HEAD
              forceScrolledState={previewNavbarAsScrolled}
=======
>>>>>>> 411b960d
              isPreview={true}
              isEditingPreview={activeEditBlock === 'navbar'}
              onTitleChange={(title) => handleNavbarConfigChange({ title })}
              onSubtitleChange={(subtitle) => handleNavbarConfigChange({ subtitle })}
              forceScrolledState={forcedPreviewStates.Navbar === 'scrolled'}
              forcedDeviceViewport={deviceViewport}
            />
          </Suspense>
        </div>
<<<<<<< HEAD
      )}

      {/* TopStickyEditPanel for Navbar */}
      {!singleBlockMode && activeEditBlock === "navbar" && (
        <TopStickyEditPanel
          isOpen={activeEditBlock === "navbar"}
          onClose={() => handleToggleEditState("navbar")}
          activeBlockData={{
            blockName: "Navbar",
            config: navbarConfig,
            onPanelChange: handleNavbarConfigChange,
            tabsConfig: {
              general: (props) => (
                <NavbarGeneralControls
                  {...props}
                  currentData={navbarConfig}
                  onControlsChange={handleNavbarConfigChange}
                  onPreviewStateChange={setPreviewNavbarAsScrolled}
                  previewNavbarAsScrolled={previewNavbarAsScrolled}
                />
              ),
              images: (props) => (
                <NavbarImagesControls
                  {...props}
                  currentData={navbarConfig}
                  onControlsChange={handleNavbarConfigChange}
                  themeColors={themeColors}
                />
              ),
              colors: (props) => (
                <NavbarColorControls
                  {...props}
                  currentData={navbarConfig}
                  onControlsChange={handleNavbarConfigChange}
                  themeColors={themeColors}
                />
              ),
              styling: (props) => (
                <NavbarStylingControls
                  {...props}
                  currentData={navbarConfig}
                  onControlsChange={handleNavbarConfigChange}
                  previewNavbarAsScrolled={previewNavbarAsScrolled}
                  setPreviewNavbarAsScrolled={setPreviewNavbarAsScrolled}
                />
              ),
            },
            themeColors,
            sitePalette,
          }}
        />
      )}

      {currentMainPageBlocks.map((block) => {
        const blockKey =
          block.uniqueKey || `${block.blockName}_fallbackKey_${Math.random()}`;
=======
      </div>
      {currentMainPageBlocks.map((block, index) => {
        // SIMPLIFIED: Use simple index-based keys instead of complex fallback system
        // This makes the system more predictable and easier to debug
        const blockKey = `block_${index}`;
>>>>>>> 411b960d
        const ComponentToRender = blockComponentMap[block.blockName];
        const isEditingThisBlock = activeEditBlock === blockKey;

        if (!ComponentToRender)
          return (
            <div key={blockKey} className="p-4 text-red-500">
              Unknown block type: {block.blockName}
            </div>
          );

        const blockSpecificPropName =
          {
            HeroBlock: "heroconfig",
            RichTextBlock: "richTextData",
            ButtonBlock: "buttonconfig",
            BasicMapBlock: "mapData",
            BookingBlock: "bookingData",
            ServiceSliderBlock: "config",
            TestimonialBlock: "config",
            BeforeAfterBlock: "beforeAfterData",
            EmployeesBlock: "employeesData",
            AboutBlock: "aboutData",
            CombinedPageBlock: "config",
          }[block.blockName] || "config";

        let componentProps = {
          readOnly: !isEditingThisBlock,
          [blockSpecificPropName]: block.config || {},
          themeColors: themeColors,
          sitePalette: sitePalette,
          lastSavedConfig: getLastSavedConfig(blockKey),
          onUndoBlock: () => handleUndoBlock(blockKey),
          onSaveBlock: (newConfig) => handleSaveBlock(blockKey, newConfig),
        };

        if (block.blockName === 'HeroBlock') {
          console.log(`[MainPageForm] Rendering HeroBlock (${blockKey}). READONLY: ${!isEditingThisBlock}. CONFIG:`, block.config);
        }
        
        if (block.blockName === "HeroBlock") {
          componentProps.onConfigChange = (newConf) =>
            handleBlockConfigChange(blockKey, newConf);
        } else if (block.blockName === "RichTextBlock") {
          componentProps.showControls = isEditingThisBlock;
          componentProps.onConfigChange = (newConf) =>
            handleBlockConfigChange(blockKey, newConf);
        } else {
          componentProps.onConfigChange = (newConf) =>
            handleBlockConfigChange(blockKey, newConf);
        }

        return (
          <div
            key={blockKey}
            ref={(el) => (blockRefs.current[blockKey] = { current: el })}
            className={`relative bg-white border transition-all duration-300 overflow-hidden ${
              isEditingThisBlock 
                ? 'ring-4 ring-blue-500/50 shadow-lg shadow-blue-500/25 animate-pulse-glow' 
                : ''
            }`}
          >
            <BlockEditControl
              isEditing={isEditingThisBlock}
              onToggleEdit={() => handleToggleEditState(blockKey)}
              onUndo={() => handleUndoBlock(blockKey)}
              showUndo={isEditingThisBlock}
              zIndex="z-[60]"
            />
            <div id={`block-content-${blockKey}`} className="transition-all duration-300">
              <Suspense fallback={<div>Loading {block.blockName}...</div>}>
                <ComponentToRender 
                  {...componentProps} 
                  forcedPreviewState={forcedPreviewStates[block.blockName]}
                  forcedDeviceViewport={deviceViewport}
                />
              </Suspense>
            </div>
          </div>
        );
      })}
      {isIconModalOpen && (
        <IconSelectorModal
          isOpen={isIconModalOpen}
          onClose={() => setIsIconModalOpen(false)}
          onIconSelect={handleIconSelection}
          currentIconPack={currentIconForModal?.pack || "lucide"}
          currentIconName={currentIconForModal?.name}
        />
      )}
    </div>
  );
};

MainPageForm.propTypes = {
  formData: PropTypes.object,
  setFormData: PropTypes.func.isRequired,
  navbarData: PropTypes.object,
  onNavbarChange: PropTypes.func,
  singleBlockMode: PropTypes.string,
  themeColors: PropTypes.object,
  sitePalette: PropTypes.array,
  initialFormData: PropTypes.object,
  forcedPreviewStates: PropTypes.object,
  onPreviewStateChange: PropTypes.func,
  deviceViewport: PropTypes.string,
};

const propsForBlocks = {
  HeroBlock: { heroconfig: null },
  RichTextBlock: { richTextData: null },
  ButtonBlock: { buttonconfig: null },
  BasicMapBlock: { mapData: null },
  BookingBlock: { bookingData: null },
  ServiceSliderBlock: { config: null },
  TestimonialBlock: { config: null },
  BeforeAfterBlock: { beforeAfterData: null },
  EmployeesBlock: { employeesData: null },
  AboutBlock: { aboutData: null },
  CombinedPageBlock: { config: null },
};

export default MainPageForm; <|MERGE_RESOLUTION|>--- conflicted
+++ resolved
@@ -551,10 +551,6 @@
           <Suspense fallback={<div>Loading Navbar...</div>}>
             <NavbarLazy
               config={navbarConfig}
-<<<<<<< HEAD
-              forceScrolledState={previewNavbarAsScrolled}
-=======
->>>>>>> 411b960d
               isPreview={true}
               isEditingPreview={activeEditBlock === 'navbar'}
               onTitleChange={(title) => handleNavbarConfigChange({ title })}
@@ -564,70 +560,11 @@
             />
           </Suspense>
         </div>
-<<<<<<< HEAD
-      )}
-
-      {/* TopStickyEditPanel for Navbar */}
-      {!singleBlockMode && activeEditBlock === "navbar" && (
-        <TopStickyEditPanel
-          isOpen={activeEditBlock === "navbar"}
-          onClose={() => handleToggleEditState("navbar")}
-          activeBlockData={{
-            blockName: "Navbar",
-            config: navbarConfig,
-            onPanelChange: handleNavbarConfigChange,
-            tabsConfig: {
-              general: (props) => (
-                <NavbarGeneralControls
-                  {...props}
-                  currentData={navbarConfig}
-                  onControlsChange={handleNavbarConfigChange}
-                  onPreviewStateChange={setPreviewNavbarAsScrolled}
-                  previewNavbarAsScrolled={previewNavbarAsScrolled}
-                />
-              ),
-              images: (props) => (
-                <NavbarImagesControls
-                  {...props}
-                  currentData={navbarConfig}
-                  onControlsChange={handleNavbarConfigChange}
-                  themeColors={themeColors}
-                />
-              ),
-              colors: (props) => (
-                <NavbarColorControls
-                  {...props}
-                  currentData={navbarConfig}
-                  onControlsChange={handleNavbarConfigChange}
-                  themeColors={themeColors}
-                />
-              ),
-              styling: (props) => (
-                <NavbarStylingControls
-                  {...props}
-                  currentData={navbarConfig}
-                  onControlsChange={handleNavbarConfigChange}
-                  previewNavbarAsScrolled={previewNavbarAsScrolled}
-                  setPreviewNavbarAsScrolled={setPreviewNavbarAsScrolled}
-                />
-              ),
-            },
-            themeColors,
-            sitePalette,
-          }}
-        />
-      )}
-
-      {currentMainPageBlocks.map((block) => {
-        const blockKey =
-          block.uniqueKey || `${block.blockName}_fallbackKey_${Math.random()}`;
-=======
       </div>
       {currentMainPageBlocks.map((block, index) => {
         // SIMPLIFIED: Use simple index-based keys instead of complex fallback system
         // This makes the system more predictable and easier to debug
         const blockKey = `block_${index}`;
->>>>>>> 411b960d
         const ComponentToRender = blockComponentMap[block.blockName];
         const isEditingThisBlock = activeEditBlock === blockKey;
 
