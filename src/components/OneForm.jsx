--- conflicted
+++ resolved
@@ -17,11 +17,11 @@
 import JSZip from "jszip";
 import { saveAs } from "file-saver";
 import { useNavigate } from 'react-router-dom';
-
+import OneFormAuthButton from "./auth/OneFormAuthButton";
 import ServiceEditPage, { getServicesData } from "./ServiceEditPage";
 import MainPageForm from "./MainPageForm";
 import AboutBlock from "./MainPageBlocks/AboutBlock";
-<<<<<<< HEAD
+
 import Navbar from "./Navbar"; // Import Navbar for preview
 import ColorEditor from "./ColorEditor"; // Import the new ColorEditor component
 import ServicePage from "./ServicePage"; // For rendering all blocks
@@ -277,9 +277,8 @@
   // Return primitives and other types as is
   return originalDataNode;
 }
-=======
-import OneFormAuthButton from "./auth/OneFormAuthButton";
->>>>>>> 94a594be
+
+
 
 // Tab style button component
 const TabButton = ({ id, label, isActive, onClick }) => (
@@ -308,7 +307,6 @@
   const [initialFormDataForOldExport, setInitialFormDataForOldExport] = useState(null); // For "old" export
   const [loading, setLoading] = useState(true);
   const [activeTab, setActiveTab] = useState("mainPage");
-<<<<<<< HEAD
   const [themeColors, setThemeColors] = useState(null); // State for current theme colors
   const [initialThemeColors, setInitialThemeColors] = useState(null); // State for initial theme colors for "old" export
 
@@ -316,31 +314,41 @@
   const [allServiceBlocksData, setAllServiceBlocksData] = useState(null);
   const [loadingAllServiceBlocks, setLoadingAllServiceBlocks] = useState(false);
   const [activeEditShowcaseBlockIndex, setActiveEditShowcaseBlockIndex] = useState(null);
-=======
+
   const [isCustomDomain, setIsCustomDomain] = useState(false);
   const navigate = useNavigate();
->>>>>>> 94a594be
+
 
   // On mount, fetch combined_data.json to populate the form if no initialData is provided
   useEffect(() => {
     const fetchAllData = async () => {
       setLoading(true);
       try {
-<<<<<<< HEAD
         // Fetch theme colors first
         try {
-          const colorsResponse = await fetch("/data/colors_output.json"); // Ensure this path is correct
+          const colorsResponse = await fetch("/data/colors_output.json");
           if (colorsResponse.ok) {
             const colors = await colorsResponse.json();
             setThemeColors(colors);
-            setInitialThemeColors(JSON.parse(JSON.stringify(colors))); // Deep copy for "old" export
-            // Apply colors as CSS variables
+            setInitialThemeColors(JSON.parse(JSON.stringify(colors)));
             Object.keys(colors).forEach(key => {
               const cssVarName = `--color-${key.replace('_', '-')}`;
               document.documentElement.style.setProperty(cssVarName, colors[key]);
             });
             console.log("OneForm: Loaded theme colors:", colors);
-=======
+          } else {
+            console.warn("OneForm: Failed to load theme colors from colors_output.json. Using defaults.");
+            const defaultColors = { accent: '#2B4C7E', banner: '#1A2F4D', "second-accent": '#FFF8E1', "faint-color": '#E0F7FA' };
+            setThemeColors(defaultColors);
+            setInitialThemeColors(JSON.parse(JSON.stringify(defaultColors)));
+          }
+        } catch (colorsError) {
+          console.error("OneForm: Error loading theme colors:", colorsError);
+          const defaultColorsOnError = { accent: '#2B4C7E', banner: '#1A2F4D', "second-accent": '#FFF8E1', "faint-color": '#E0F7FA' };
+          setThemeColors(defaultColorsOnError);
+          setInitialThemeColors(JSON.parse(JSON.stringify(defaultColorsOnError)));
+        }
+
         console.log("Starting fetchCombinedData...");
         
         // Check if we're on a custom domain
@@ -355,69 +363,47 @@
           if (blockName) {
             // For editing a specific block, structure the data properly
             setFormData({ [blockName]: initialData });
->>>>>>> 94a594be
           } else {
-            console.warn("OneForm: Failed to load theme colors from colors_output.json. Using defaults or previously set.");
-            const defaultColors = { accent: '#2B4C7E', banner: '#1A2F4D', "second-accent": '#FFF8E1', "faint-color": '#E0F7FA' };
-            setThemeColors(defaultColors);
-            setInitialThemeColors(JSON.parse(JSON.stringify(defaultColors)));
+            setFormData(initialData);
           }
-        } catch (colorsError) {
-          console.error("OneForm: Error loading theme colors:", colorsError);
-           const defaultColorsOnError = { accent: '#2B4C7E', banner: '#1A2F4D', "second-accent": '#FFF8E1', "faint-color": '#E0F7FA' };
-           setThemeColors(defaultColorsOnError);
-           setInitialThemeColors(JSON.parse(JSON.stringify(defaultColorsOnError)));
-        }
-
-<<<<<<< HEAD
-        let dataToSet;
-        // If initialData is provided, use it directly (for single block editing like /edit/hero)
-        if (initialData && blockName) {
-          const baseData = { ...initialData };
-          if (!baseData.navbar && initialData.navbar) baseData.navbar = initialData.navbar;
-          else if (!baseData.navbar) baseData.navbar = { navLinks: [{name: "Home", href: "/"}], logo: { url: '/assets/images/logo.png', name: 'logo.png' }, whiteLogo: { url: '/assets/images/logo-white.png', name: 'logo-white.png'} };
-          dataToSet = { [blockName]: baseData[blockName] || baseData, navbar: baseData.navbar };
-        } else if (initialData && !blockName) { // Case where OneForm is loaded with full data but not for a single block.
-          dataToSet = initialData;
         } else {
           // Default: fetch the full combined_data.json for the main OneForm editor
           try {
-            const combinedResponse = await fetch(
-              "/data/raw_data/step_4/combined_data.json"
-            );
+            const combinedResponse = await fetch("/data/raw_data/step_4/combined_data.json");
             if (combinedResponse.ok) {
-              dataToSet = await combinedResponse.json();
+              const dataToSet = await combinedResponse.json();
               console.log("Loaded combined data:", dataToSet);
+              setFormData(dataToSet);
             } else {
               console.error("Failed to load combined_data.json, status:", combinedResponse.status);
+              setFormData({
+                navbar: { navLinks: [{name: "Home", href: "/"}], logo: { url: '/assets/images/logo.png', name: 'logo.png' }, whiteLogo: { url: '/assets/images/logo-white.png', name: 'logo-white.png'} },
+                mainPageBlocks: [], 
+                hero: { title: "Welcome" }, 
+              });
             }
           } catch (combinedError) {
             console.error("Error loading combined data:", combinedError);
-          }
-        }
-
-        if (!dataToSet) { // Fallback if fetching or initialData failed
-            console.warn("Falling back to default data structure for OneForm.");
-            dataToSet = {
+            setFormData({
               navbar: { navLinks: [{name: "Home", href: "/"}], logo: { url: '/assets/images/logo.png', name: 'logo.png' }, whiteLogo: { url: '/assets/images/logo-white.png', name: 'logo-white.png'} },
               mainPageBlocks: [], 
               hero: { title: "Welcome" }, 
-            };
-        }
-        
-        setFormData(dataToSet);
-        // Store a deep copy for the "old" export state, only if not in single block mode for simplicity of "old" state
+            });
+          }
+        }
+
+        // Store a deep copy for the "old" export state, only if not in single block mode
         if (!blockName) {
-            try {
-                setInitialFormDataForOldExport(JSON.parse(JSON.stringify(dataToSet)));
-            } catch (e) {
-                console.error("Could not deep clone initial data for old export:", e);
-                setInitialFormDataForOldExport(null); // or some other fallback
-            }
+          try {
+            setInitialFormDataForOldExport(JSON.parse(JSON.stringify(formData)));
+          } catch (e) {
+            console.error("Could not deep clone initial data for old export:", e);
+            setInitialFormDataForOldExport(null);
+          }
         } else {
-            setInitialFormDataForOldExport(null); // Don't create "old" folder for single block edits
-        }
-=======
+          setInitialFormDataForOldExport(null);
+        }
+
         if (customDomain) {
           console.log("On custom domain:", window.location.hostname);
           try {
@@ -438,7 +424,6 @@
             }
           } catch (domainConfigError) {
             console.error("Error loading domain config:", domainConfigError);
-            // Continue to fallback if domain config fetch fails
           }
         }
 
@@ -475,51 +460,16 @@
             }
           } catch (customConfigError) {
             console.error("Error loading custom config:", customConfigError);
-            // Continue to fallback if custom config fetch fails
           }
         } else {
           console.log("User is not authenticated");
         }
 
-        // Fallback to default config
-        console.log("Loading default config...");
-        try {
-          const defaultResponse = await fetch("/data/raw_data/step_4/combined_data.json");
-          if (defaultResponse.ok) {
-            const defaultData = await defaultResponse.json();
-            console.log("Successfully loaded default config");
-            setFormData(defaultData);
-          } else {
-            console.error("Failed to load default config");
-            // Set minimal default data
-            setFormData({
-              hero: {
-                title: "Welcome",
-                subtitle: "Professional Services",
-                buttonText: "Contact Us",
-                buttonUrl: "#contact"
-              }
-            });
-          }
-        } catch (error) {
-          console.error("Error loading default config:", error);
-          // Set minimal default data
-          setFormData({
-            hero: {
-              title: "Welcome",
-              subtitle: "Professional Services",
-              buttonText: "Contact Us",
-              buttonUrl: "#contact"
-            }
-          });
-        }
-        
->>>>>>> 94a594be
         setLoading(false);
 
         // Fetch data for "All Service Blocks" tab if it becomes active and data isn't loaded
         if (activeTab === 'allServiceBlocks' && !allServiceBlocksData) {
-            fetchShowcaseData();
+          fetchShowcaseData();
         }
 
       } catch (error) {
@@ -937,7 +887,7 @@
     }
   };
 
-<<<<<<< HEAD
+
   if (loading) {
     return (
       <div className="min-h-screen bg-gray-100 text-black flex items-center justify-center">
@@ -961,18 +911,6 @@
     const singleBlockData = formData[blockName] || {};
     const navbarDataForSingleBlock = formData.navbar || { navLinks: [], logo: '', whiteLogo: '' };
 
-=======
-  // If editing a specific block, render a simplified interface
-  if (blockName && title) {
-    console.log(`Editing specific block: ${blockName}`, formData);
-    if (!formData) {
-      return (
-        <div className="min-h-screen bg-gray-100 text-black flex items-center justify-center">
-          <p>Loading data...</p>
-        </div>
-      );
-    }
->>>>>>> 94a594be
     return (
       <div className="min-h-screen bg-gray-100 text-black">
         <div className="bg-gray-900 text-white p-3 shadow-md sticky top-0 z-50 flex justify-between items-center">
@@ -981,13 +919,10 @@
             Download JSON for {blockName}
           </button>
         </div>
-        {/* For single block editing, we might not show the OneForm Navbar editor, just the block's form */}
-        {/* Or, if `initialData` was meant to be the *entire* site structure, this changes */}
-        {/* The current logic in useEffect for initialData aims to make `formData` hold the full structure or the specific block. */}
         <div className="p-4">
           <MainPageForm
-            formData={{ [blockName]: singleBlockData, navbar: navbarDataForSingleBlock }} // Pass necessary data for the single block
-            setFormData={setFormData} // This would update OneForm's main formData state
+            formData={{ [blockName]: singleBlockData, navbar: navbarDataForSingleBlock }}
+            setFormData={setFormData}
             singleBlockMode={blockName}
           />
         </div>
@@ -995,7 +930,6 @@
     );
   }
 
-<<<<<<< HEAD
   // Render the full OneForm editor interface
   console.log("Rendering OneForm full editor with data:", formData);
   const oneFormNavbarConfig = formData.navbar || { navLinks: [], logo: '', whiteLogo: '' };
@@ -1006,7 +940,7 @@
     { id: "services", label: "Service Pages" },
     { id: "about", label: "About Page Block" },
     { id: "colors", label: "Theme Colors" },
-    { id: "allServiceBlocks", label: "All Service Blocks" } // New tab
+    { id: "allServiceBlocks", label: "All Service Blocks" }
   ];
 
   return (
@@ -1019,123 +953,44 @@
         </button>
       </div>
       
-      {/* Tab Navigation and Content - below the sticky navbar editor */}
+      {/* Tab Navigation and Content */}
       <div className="flex-grow">
-        <div className="bg-gray-800 px-4 flex border-b border-gray-700 shadow-md sticky top-[calc(3.5rem+env(safe-area-inset-top,0px)+Xpx)] z-[50]">
-          {/* Xpx needs to be the height of the rendered Navbar preview section */}
-          {/* This sticky positioning for tabs might be complex to get right with dynamic navbar height */}
-          {/* For simplicity, let's make tabs not sticky for now, or assume fixed height for navbar */}
-          <div className="bg-gray-800 px-4 flex border-b border-gray-700 shadow-md">
-            {tabs.map(tabInfo => (
-              <TabButton 
-                key={tabInfo.id} 
-                id={tabInfo.id} 
-                label={tabInfo.label} 
-                isActive={activeTab === tabInfo.id} 
-                onClick={() => setActiveTab(tabInfo.id)} 
-              />
-            ))}
-          </div>
+        <div className="bg-gray-800 px-4 flex border-b border-gray-700 shadow-md">
+          {tabs.map(tabInfo => (
+            <TabButton 
+              key={tabInfo.id} 
+              id={tabInfo.id} 
+              label={tabInfo.label} 
+              isActive={activeTab === tabInfo.id} 
+              onClick={() => setActiveTab(tabInfo.id)} 
+            />
+          ))}
+          {!isCustomDomain && <OneFormAuthButton />}
         </div>
 
         <div className="tab-content">
           {activeTab === "mainPage" && (
-            // Pass formData.mainPageBlocks if that's how MainPageForm expects it,
-            // or the whole formData if MainPageForm is meant to extract what it needs.
-            // Assuming MainPageForm expects the full formData that includes .navbar, .mainPageBlocks etc.
             <MainPageForm 
-                formData={formData} 
-                setFormData={handleMainPageFormChange} // Use the new handler
+              formData={formData} 
+              setFormData={handleMainPageFormChange}
             />
           )}
-          {activeTab === "services" && 
-            <ServiceEditPage />
-          } 
+          {activeTab === "services" && <ServiceEditPage />}
           {activeTab === "about" && (
             <div className="container mx-auto px-4 py-6 bg-gray-100">
               <div className="mb-4 bg-gray-800 text-white p-4 rounded">
                 <h1 className="text-2xl font-bold">About Page Content</h1>
                 <p className="text-gray-300 mt-1">Edit the about page block content</p>
-=======
-  // Render the tab header
-  const renderTabHeader = () => (
-    <div className="bg-gray-800 px-4 flex border-b border-gray-700 shadow-md">
-      <TabButton
-        id="mainPage"
-        label="Main Page"
-        isActive={activeTab === "mainPage"}
-        onClick={() => setActiveTab("mainPage")}
-      />
-      <TabButton
-        id="services"
-        label="Service Pages"
-        isActive={activeTab === "services"}
-        onClick={() => setActiveTab("services")}
-      />
-      <TabButton
-        id="about"
-        label="About Page"
-        isActive={activeTab === "about"}
-        onClick={() => setActiveTab("about")}
-      />
-      {!isCustomDomain && <OneFormAuthButton />}
-    </div>
-  );
-
-  // Otherwise, render the full editor interface
-  console.log("Rendering full editor with data:", formData);
-  if (!formData) {
-    return (
-      <div className="min-h-screen bg-gray-100 text-black flex items-center justify-center">
-        <p>Loading data...</p>
-      </div>
-    );
-  }
-  return (
-    <div className="min-h-screen bg-gray-100">
-      <div className="container mx-auto px-4 py-8">
-        <div className="bg-gray-900 text-white p-3 shadow-md sticky top-0 z-50 flex justify-between items-center">
-          <h1 className="text-[5vh] font-serif">WebEdit </h1>
-          <button
-            onClick={handleSubmit}
-            type="button"
-            className="px-4 py-2 bg-gray-700 hover:bg-gray-600 rounded text-white text-sm"
-          >
-            Download ZIP
-          </button>
-        </div>
-
-        {/* Tab Navigation */}
-        {renderTabHeader()}
-
-        {/* Tab Content - Only one is shown at a time */}
-        <div className="tab-content">
-          {activeTab === "mainPage" && (
-            <MainPageForm formData={formData} setFormData={setFormData} />
-          )}
-          {activeTab === "services" && <ServiceEditPage />}
-          {activeTab === "about" && (
-            <div className="container mx-auto px-4 py-6 bg-gray-100">
-              <div className="mb-4 bg-gray-800 text-white p-4 rounded">
-                <h1 className="text-2xl font-bold">About Page</h1>
-                <p className="text-gray-300 mt-1">Edit the about page content</p>
->>>>>>> 94a594be
               </div>
               <div className="relative border border-gray-300 bg-white overflow-hidden">
                 <AboutBlock
                   readOnly={false}
-<<<<<<< HEAD
                   aboutData={formData.aboutPage || formData.mainPageBlocks?.find(b => b.blockName === 'AboutBlock')?.config || {}}
-                  onConfigChange={handleAboutConfigChange} // Use the new handler
-=======
-                  aboutData={formData.aboutPage}
                   onConfigChange={handleAboutConfigChange}
->>>>>>> 94a594be
                 />
               </div>
             </div>
           )}
-<<<<<<< HEAD
           {activeTab === "colors" && (
             <ColorEditor
               initialColors={themeColors}
@@ -1148,7 +1003,7 @@
               {loadingAllServiceBlocks && <p>Loading showcase blocks...</p>}
               {(!loadingAllServiceBlocks && !allServiceBlocksData) && <p>Could not load showcase data. Check console.</p>}
               {allServiceBlocksData && allServiceBlocksData.blocks && (
-                <div className="space-y-0"> {/* No space for tight packing like ServiceEditPage */}
+                <div className="space-y-0">
                   {allServiceBlocksData.blocks.map((block, index) => {
                     const BlockComponent = serviceBlockMap[block.blockName];
                     const isEditingThisBlock = activeEditShowcaseBlockIndex === index;
@@ -1202,8 +1057,6 @@
               )}
             </div>
           )}
-=======
->>>>>>> 94a594be
         </div>
       </div>
     </div>
