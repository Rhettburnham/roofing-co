--- conflicted
+++ resolved
@@ -16,14 +16,9 @@
 import PropTypes from "prop-types";
 import JSZip from "jszip";
 import { saveAs } from "file-saver";
-<<<<<<< HEAD
 import { useNavigate } from 'react-router-dom';
 import OneFormAuthButton from "./auth/OneFormAuthButton";
-import ServiceEditPage, { getServicesData } from "./ServiceEditPage";
-=======
-
 import ServiceEditPage, { getServicesData, blockMap as serviceBlockMap } from "./ServiceEditPage";
->>>>>>> a8ce3fbd
 import MainPageForm from "./MainPageForm";
 import AboutBlock from "./MainPageBlocks/AboutBlock";
 
@@ -383,35 +378,10 @@
     const fetchAllData = async () => {
       setLoading(true);
       try {
-<<<<<<< HEAD
-        // Fetch theme colors first
-        try {
-          const colorsResponse = await fetch("/data/colors_output.json");
-          if (colorsResponse.ok) {
-            const colors = await colorsResponse.json();
-            setThemeColors(colors);
-            setInitialThemeColors(JSON.parse(JSON.stringify(colors)));
-            Object.keys(colors).forEach(key => {
-              const cssVarName = `--color-${key.replace('_', '-')}`;
-              document.documentElement.style.setProperty(cssVarName, colors[key]);
-            });
-            console.log("OneForm: Loaded theme colors:", colors);
-          } else {
-            console.warn("OneForm: Failed to load theme colors from colors_output.json. Using defaults.");
-            const defaultColors = { accent: '#2B4C7E', banner: '#1A2F4D', "second-accent": '#FFF8E1', "faint-color": '#E0F7FA' };
-            setThemeColors(defaultColors);
-            setInitialThemeColors(JSON.parse(JSON.stringify(defaultColors)));
-          }
-        } catch (colorsError) {
-          console.error("OneForm: Error loading theme colors:", colorsError);
-          const defaultColorsOnError = { accent: '#2B4C7E', banner: '#1A2F4D', "second-accent": '#FFF8E1', "faint-color": '#E0F7FA' };
-          setThemeColors(defaultColorsOnError);
-          setInitialThemeColors(JSON.parse(JSON.stringify(defaultColorsOnError)));
-=======
         // Fetch theme colors first, only if not already loaded
         if (!initialThemeColors) { // Guard condition
           try {
-            const colorsResponse = await fetch("/data/colors_output.json"); // Ensure this path is correct
+            const colorsResponse = await fetch("/data/colors_output.json");
             if (colorsResponse.ok) {
               const colors = await colorsResponse.json();
               const normalizedColors = {};
@@ -419,10 +389,9 @@
                 normalizedColors[key.replace('_', '-')] = colors[key];
               });
               setThemeColors(normalizedColors);
-              setInitialThemeColors(JSON.parse(JSON.stringify(normalizedColors))); // Deep copy for "old" export
+              setInitialThemeColors(JSON.parse(JSON.stringify(normalizedColors)));
               // Apply colors as CSS variables
               Object.keys(normalizedColors).forEach(key => {
-                // Key is already hyphenated here (e.g., 'faint-color')
                 const cssVarName = `--color-${key}`;
                 document.documentElement.style.setProperty(cssVarName, normalizedColors[key]);
               });
@@ -431,15 +400,14 @@
               console.warn("OneForm: Failed to load theme colors from colors_output.json. Using defaults.");
               const defaultColors = { accent: '#2B4C7E', banner: '#1A2F4D', "second-accent": '#FFF8E1', "faint-color": '#E0F7FA' };
               setThemeColors(defaultColors);
-              setInitialThemeColors(JSON.parse(JSON.stringify(defaultColors))); // Set initial to defaults
+              setInitialThemeColors(JSON.parse(JSON.stringify(defaultColors)));
             }
           } catch (colorsError) {
             console.error("OneForm: Error loading theme colors:", colorsError);
             const defaultColorsOnError = { accent: '#2B4C7E', banner: '#1A2F4D', "second-accent": '#FFF8E1', "faint-color": '#E0F7FA' };
             setThemeColors(defaultColorsOnError);
-            setInitialThemeColors(JSON.parse(JSON.stringify(defaultColorsOnError))); // Set initial to defaults on error
+            setInitialThemeColors(JSON.parse(JSON.stringify(defaultColorsOnError)));
           }
->>>>>>> a8ce3fbd
         }
 
         console.log("Starting fetchCombinedData...");
@@ -466,9 +434,7 @@
             if (combinedResponse.ok) {
               const dataToSet = await combinedResponse.json();
               console.log("Loaded combined data:", dataToSet);
-<<<<<<< HEAD
               setFormData(dataToSet);
-=======
 
               // Also fetch about_page.json if in full editor mode
               if (!blockName) {
@@ -477,11 +443,11 @@
                   if (aboutJsonResponse.ok) {
                     const aboutJson = await aboutJsonResponse.json();
                     setAboutPageJsonData(aboutJson);
-                    setInitialAboutPageJsonData(JSON.parse(JSON.stringify(aboutJson))); // Deep copy for "old" export
+                    setInitialAboutPageJsonData(JSON.parse(JSON.stringify(aboutJson)));
                     console.log("OneForm: Loaded about_page.json data:", aboutJson);
                   } else {
                     console.warn("OneForm: Failed to load about_page.json. About page editor might not work as expected.");
-                    setAboutPageJsonData({}); // Set to empty object to avoid errors
+                    setAboutPageJsonData({});
                     setInitialAboutPageJsonData({});
                   }
                 } catch (aboutJsonError) {
@@ -492,20 +458,20 @@
               }
 
               // Fetch initial all_blocks_showcase.json for both 'initial' state and current working state
-              if (!blockName) { // For full editor mode
+              if (!blockName) {
                 try {
                   const showcaseResponse = await fetch("/data/all_blocks_showcase.json");
                   if (showcaseResponse.ok) {
                     const showcaseJson = await showcaseResponse.json();
-                    setInitialAllServiceBlocksData(JSON.parse(JSON.stringify(showcaseJson))); // Deep copy for "old" export
-                    if (!allServiceBlocksData) { // Populate current state if not already done
+                    setInitialAllServiceBlocksData(JSON.parse(JSON.stringify(showcaseJson)));
+                    if (!allServiceBlocksData) {
                       setAllServiceBlocksData(showcaseJson);
                     }
                     console.log("OneForm: Loaded initial all_blocks_showcase.json data:", showcaseJson);
                   } else {
                     console.warn("OneForm: Failed to load all_blocks_showcase.json. Showcase tab might be empty or use fallback.");
                     const emptyShowcase = { blocks: [] };
-                    setInitialAllServiceBlocksData(emptyShowcase); 
+                    setInitialAllServiceBlocksData(emptyShowcase);
                     if (!allServiceBlocksData) setAllServiceBlocksData(emptyShowcase);
                   }
                 } catch (showcaseJsonError) {
@@ -515,7 +481,6 @@
                   if (!allServiceBlocksData) setAllServiceBlocksData(emptyShowcaseOnError);
                 }
               }
->>>>>>> a8ce3fbd
             } else {
               console.error("Failed to load combined_data.json, status:", combinedResponse.status);
               setFormData({
@@ -610,16 +575,8 @@
         setLoading(false);
 
         // Fetch data for "All Service Blocks" tab if it becomes active and data isn't loaded
-<<<<<<< HEAD
-        if (activeTab === 'allServiceBlocks' && !allServiceBlocksData) {
+        if (activeTab === 'allServiceBlocks' && !allServiceBlocksData && !loadingAllServiceBlocks && !initialData && !blockName) {
           fetchShowcaseData();
-=======
-        // This useEffect can be simplified if fetchAllData loads showcase data.
-        // It might still be useful if we want to refresh data upon tab activation under certain conditions,
-        // but for initial load, fetchAllData should cover it.
-        if (activeTab === 'allServiceBlocks' && !allServiceBlocksData && !loadingAllServiceBlocks && !initialData && !blockName) {
-            fetchShowcaseData();
->>>>>>> a8ce3fbd
         }
 
       } catch (error) {
@@ -1239,22 +1196,14 @@
         <div className="tab-content">
           {activeTab === "mainPage" && (
             <MainPageForm 
-<<<<<<< HEAD
               formData={formData} 
               setFormData={handleMainPageFormChange}
-            />
-          )}
-          {activeTab === "services" && <ServiceEditPage />}
-=======
-                formData={formData} 
-                setFormData={handleMainPageFormChange} // Use the new handler
-                themeColors={themeColors} // Pass themeColors
+              themeColors={themeColors}
             />
           )}
           {activeTab === "services" && 
-            <ServiceEditPage themeColors={themeColors} /> // Pass themeColors
-          } 
->>>>>>> a8ce3fbd
+            <ServiceEditPage themeColors={themeColors} />
+          }
           {activeTab === "about" && (
             <div className="container mx-auto px-4 py-6 bg-gray-100">
               <div className="mb-4 bg-gray-800 text-white p-4 rounded">
@@ -1264,13 +1213,8 @@
               <div className="relative border border-gray-300 bg-white overflow-hidden">
                 <AboutBlock
                   readOnly={false}
-<<<<<<< HEAD
-                  aboutData={formData.aboutPage || formData.mainPageBlocks?.find(b => b.blockName === 'AboutBlock')?.config || {}}
+                  aboutData={aboutPageJsonData || {}}
                   onConfigChange={handleAboutConfigChange}
-=======
-                  aboutData={aboutPageJsonData || {}} // Use the dedicated state for about_page.json content
-                  onConfigChange={handleAboutConfigChange} // Use the new handler
->>>>>>> a8ce3fbd
                 />
               </div>
             </div>
