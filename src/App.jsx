--- conflicted
+++ resolved
@@ -484,11 +484,6 @@
         if (config && config.navbar) {
           navConfig = config.navbar;
         } else {
-<<<<<<< HEAD
-          console.warn("Navbar configuration not found in config, proceeding with no navbar config.");
-          setNavbarConfig(null);
-        }
-=======
           // Fallback to fetching nav.json directly if not in global config
           console.debug("Navbar config not found in global context, fetching from nav.json");
           try {
@@ -512,7 +507,6 @@
           throw new Error("Failed to fetch about page data (about_page.json)");
         const aboutData = await aboutResponse.json();
         setAboutPageData(aboutData);
->>>>>>> 411b960d
       } catch (err) {
         console.error("Error fetching initial data:", err);
         setError(err.message);
@@ -540,16 +534,13 @@
   }, [isEditRoute, navbarConfig]);
 
   const memoizedRoutes = useMemo(() => {
-<<<<<<< HEAD
     // Ensure config exists before trying to pass it down
     if (!config) return null;
     return <AppRoutes dedicatedAboutPageData={config.about_page} />;
   }, [config]);
-=======
-    if (!config || !aboutPageData) return null;
-    return <AppRoutes dedicatedAboutPageData={aboutPageData} />;
-  }, [config, aboutPageData]);
->>>>>>> 411b960d
+  //   if (!config || !aboutPageData) return null; //from feature/development possible bug
+  //   return <AppRoutes dedicatedAboutPageData={aboutPageData} />;
+  // }, [config, aboutPageData]);
 
   if (loading) {
     return <LoadingScreen />;
@@ -563,7 +554,6 @@
     );
   }
 
-<<<<<<< HEAD
   // Check for config after loading and error handling, but before using memoizedRoutes
   if (!config) {
     return (
@@ -573,8 +563,6 @@
     );
   }
 
-=======
->>>>>>> 411b960d
   if (!memoizedRoutes) {
     return (
       <div className="min-h-screen flex items-center justify-center">
