--- conflicted
+++ resolved
@@ -150,9 +150,7 @@
 }) => {
   return (
     <Routes>
-<<<<<<< HEAD
-      {/* Main page route - now uses MainPageCreator */}
-=======
+
       {/* Login route */}
       <Route
         path="/login"
@@ -164,7 +162,6 @@
       />
 
       {/* Main page route */}
->>>>>>> 94a594be
       <Route
         path="/"
         element={
@@ -345,7 +342,6 @@
       {/* Legal Agreement route */}
       <Route path="/legal" element={<LegalAgreement />} />
 
-<<<<<<< HEAD
       {/* Route for the service page editor/creator (ServicePageCreator fetches its own data) */}
       <Route
         path="/service-editor"
@@ -365,13 +361,11 @@
           </Suspense>
         }
       />
-=======
       {/* Admin route */}
       <Route path="/admin" element={<AdminPage />} />
 
       {/* Worker Page route */}
       <Route path="/worker" element={<WorkerPage />} />
->>>>>>> 94a594be
     </Routes>
   );
 };
