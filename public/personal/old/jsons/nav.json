{
  "title": "COWBOYS-VAQUEROS",
  "subtitle": "CONSTRUCTION",
  "navLinks": [
    {
      "name": "About",
      "href": "/about"
    },
    {
      "name": "Booking",
      "href": "/#book"
    },
    {
      "name": "Services",
      "href": "/#services"
    },
    {
      "name": "Contact",
      "href": "/#contact"
    }
  ],
  "images": [
    {
      "id": "navbar_logo_main",
      "url": "/personal/old/img/nav/logo.png",
      "name": "logo.png",
      "originalUrl": "/personal/old/img/nav/logo.png",
      "file": null
    }
  ],
  "whiteImages": [
    {
      "id": "navbar_logo_white",
      "url": "/personal/old/img/nav/logo_white.png",
      "name": "logo_white.png",
      "originalUrl": "/personal/old/img/nav/logo_white.png",
      "file": null
    }
  ],
  "whiteLogoIcon": null,
  "animation": {
    "naturalOffsetVh": {
      "base": 3,
      "md": 11
    },
    "slideUpDistanceVh": 0,
    "slideLeftDistance": {
      "base": "0vw",
      "md": "30vw"
    },
    "logoSizeUnscrolled": {
      "base": { "width": "8vh", "height": "8vh" },
      "md": { "width": "18vh", "height": "18vh" }
    },
    "logoSizeScrolled": {
      "base": { "width": "8vh", "height": "8vh" },
      "md": { "width": "14vh", "height": "14vh" }
    },
    "logoTitleDistance": {
      "unscrolled": {
        "base": "-mr-3",
        "md": "mr-3"
      },
      "scrolled": {
        "base": "-mr-4",
        "md": "mr-2"
      }
    }
  },
  "styling": {
    "logoDesktopSize": { "unscrolled": 18, "scrolled": 10 },
    "logoMobileSize": { "unscrolled": 22, "scrolled": 15 },
    "navbarDesktopHeight": { "unscrolled": 20, "scrolled": 12 },
    "navbarMobileHeight": { "unscrolled": 16, "scrolled": 10 },
    "invertLogoColor": false
  },
  "textSizes": {
    "unscrolled": {
<<<<<<< HEAD
      "base": "text-[4.5vw]",
      "md": "text-[6vh]",
      "lg": "text-[5vh]"
    },
    "scrolled": {
      "base": "text-[3.5vw]",
      "md": "text-[4vh]"
=======
      "base": "text-[7vw]",
      "md": "text-[8vh]",
      "lg": "text-[5vh]"
    },
    "scrolled": {
      "base": "text-[3vw]",
      "md": "text-[5vh]"
>>>>>>> 411b960d
    }
  },
  "logoTextDistance": {
    "unscrolled": { "base": "mr-2", "md": "mr-3" },
    "scrolled": { "base": "mr-2", "md": "mr-2" }
  },
  "navbarHeight": {
    "unscrolled": { "base": "h-[16vh]", "md": "h-[20vh]" },
    "scrolled": { "base": "h-[10vh]", "md": "h-[10vh]" }
  },
  "scrolledBackgroundColor": "bg-banner",
  "unscrolledBackgroundColor": "bg-transparent",
  "dropdownBackgroundColor": "#FFFFFF",
  "dropdownTextColor": "#000000",
  "hamburgerColor": {
    "unscrolled": "#000000",
    "scrolled": "#FFFFFF"
  },
  "useWhiteHamburger": false,
  "invertLogoColor": false,
  "mainTitleTextSettings": {
    "unscrolled": {
      "desktop": {
        "fontFamily": "Inter",
        "fontSize": 48,
        "fontWeight": 700,
        "lineHeight": 1.2,
        "letterSpacing": 0.5,
        "color": "#FFFFFF"
      },
      "mobile": {
        "fontFamily": "Inter",
        "fontSize": 24,
        "fontWeight": 700,
        "lineHeight": 1.3,
        "letterSpacing": 0.4,
        "color": "#FFFFFF"
      }
    },
    "scrolled": {
      "desktop": {
        "fontFamily": "Inter",
        "fontSize": 32,
        "fontWeight": 700,
        "lineHeight": 1.2,
        "letterSpacing": 0.5,
        "color": "#FFFFFF"
      },
      "mobile": {
        "fontFamily": "Inter",
        "fontSize": 20,
        "fontWeight": 700,
        "lineHeight": 1.3,
        "letterSpacing": 0.4,
        "color": "#FFFFFF"
      }
    }
  },
  "subTitleTextSettings": {
    "unscrolled": {
      "desktop": {
        "fontFamily": "Inter",
        "fontSize": 24,
        "fontWeight": 400,
        "lineHeight": 1.5,
        "letterSpacing": 0.3,
        "color": "#E5E7EB"
      },
      "mobile": {
        "fontFamily": "Inter",
        "fontSize": 14,
        "fontWeight": 400,
        "lineHeight": 1.4,
        "letterSpacing": 0.2,
        "color": "#E5E7EB"
      }
    },
    "scrolled": {
      "desktop": {
        "fontFamily": "Inter",
        "fontSize": 18,
        "fontWeight": 400,
        "lineHeight": 1.5,
        "letterSpacing": 0.3,
        "color": "#E5E7EB"
      },
      "mobile": {
        "fontFamily": "Inter",
        "fontSize": 12,
        "fontWeight": 400,
        "lineHeight": 1.4,
        "letterSpacing": 0.2,
        "color": "#E5E7EB"
      }
    }
  }
}<|MERGE_RESOLUTION|>--- conflicted
+++ resolved
@@ -76,15 +76,6 @@
   },
   "textSizes": {
     "unscrolled": {
-<<<<<<< HEAD
-      "base": "text-[4.5vw]",
-      "md": "text-[6vh]",
-      "lg": "text-[5vh]"
-    },
-    "scrolled": {
-      "base": "text-[3.5vw]",
-      "md": "text-[4vh]"
-=======
       "base": "text-[7vw]",
       "md": "text-[8vh]",
       "lg": "text-[5vh]"
@@ -92,7 +83,6 @@
     "scrolled": {
       "base": "text-[3vw]",
       "md": "text-[5vh]"
->>>>>>> 411b960d
     }
   },
   "logoTextDistance": {
